--- conflicted
+++ resolved
@@ -1,6 +1,6 @@
-<<<<<<< HEAD
 Geany 1.35 (unreleased)
-=======
+
+
 Geany 1.34.1 (January 4, 2019)
 
     Bug fixes
@@ -13,7 +13,6 @@
 
     Internationalization
     * Updated translations: uk
->>>>>>> 41ca4739
 
 
 Geany 1.34 (December 16, 2018)
